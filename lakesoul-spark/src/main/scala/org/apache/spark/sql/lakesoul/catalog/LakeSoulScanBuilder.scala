/*
 * Copyright [2022] [DMetaSoul Team]
 *
 * Licensed under the Apache License, Version 2.0 (the "License");
 * you may not use this file except in compliance with the License.
 * You may obtain a copy of the License at
 *
 *     http://www.apache.org/licenses/LICENSE-2.0
 *
 * Unless required by applicable law or agreed to in writing, software
 * distributed under the License is distributed on an "AS IS" BASIS,
 * WITHOUT WARRANTIES OR CONDITIONS OF ANY KIND, either express or implied.
 * See the License for the specific language governing permissions and
 * limitations under the License.
 */

package org.apache.spark.sql.lakesoul.catalog

import com.dmetasoul.lakesoul.meta.MetaCommit
import org.apache.hadoop.conf.Configuration
import org.apache.spark.internal.Logging
import org.apache.spark.sql.SparkSession
import org.apache.spark.sql.catalyst.expressions
import org.apache.spark.sql.catalyst.expressions.Expression
import org.apache.spark.sql.connector.read.{Scan, SupportsPushDownFilters}
import org.apache.spark.sql.execution.datasources.parquet.{ParquetFilters, SparkToParquetSchemaConverter}
import org.apache.spark.sql.execution.datasources.v2.FileScanBuilder
import org.apache.spark.sql.execution.datasources.v2.merge.{MultiPartitionMergeBucketScan, MultiPartitionMergeScan, OnePartitionMergeBucketScan}
import org.apache.spark.sql.execution.datasources.v2.parquet.{BucketParquetScan, NativeMergeParquetScan, NativeParquetScan, ParquetScan}
import org.apache.spark.sql.lakesoul.sources.{LakeSoulSQLConf, LakeSoulSourceUtils}
import org.apache.spark.sql.lakesoul.utils.{DataFileInfo, SparkUtil, TableInfo}
import org.apache.spark.sql.lakesoul.{LakeSoulFileIndexV2, LakeSoulUtils}
import org.apache.spark.sql.sources.Filter
import org.apache.spark.sql.types.StructType
import org.apache.spark.sql.util.CaseInsensitiveStringMap

import scala.collection.JavaConverters._


case class LakeSoulScanBuilder(sparkSession: SparkSession,
                               fileIndex: LakeSoulFileIndexV2,
                               schema: StructType,
                               dataSchema: StructType,
                               options: CaseInsensitiveStringMap,
                               tableInfo: TableInfo)
  extends FileScanBuilder(sparkSession, fileIndex, dataSchema) with SupportsPushDownFilters with Logging {
  lazy val hadoopConf: Configuration = {
    val caseSensitiveMap = options.asCaseSensitiveMap.asScala.toMap
      .filter(!_._1.startsWith(LakeSoulUtils.MERGE_OP_COL))
    // Hadoop Configurations are case sensitive.
    sparkSession.sessionState.newHadoopConfWithOptions(caseSensitiveMap)
  }

  lazy val pushedParquetFilters: Array[Filter] = {
    val sqlConf = sparkSession.sessionState.conf
    val pushDownDate = sqlConf.parquetFilterPushDownDate
    val pushDownTimestamp = sqlConf.parquetFilterPushDownTimestamp
    val pushDownDecimal = sqlConf.parquetFilterPushDownDecimal
    val pushDownStringStartWith = sqlConf.parquetFilterPushDownStringStartWith
    val pushDownInFilterThreshold = sqlConf.parquetFilterPushDownInFilterThreshold
    val isCaseSensitive = sqlConf.caseSensitiveAnalysis
    val parquetSchema =
      new SparkToParquetSchemaConverter(sparkSession.sessionState.conf).convert(schema)
    val parquetFilters = new ParquetFilters(parquetSchema, pushDownDate, pushDownTimestamp,
      pushDownDecimal, pushDownStringStartWith, pushDownInFilterThreshold, isCaseSensitive)
    parquetFilters.convertibleFilters(this.filters).toArray
  }

  override protected val supportsNestedSchemaPruning: Boolean = true

  private var filters: Array[Filter] = Array.empty

  override def pushFilters(filters: Array[Filter]): Array[Filter] = {
    this.filters = filters
    this.filters
  }

  def parseFilter(): Expression = {
    val predicts = filters.length match {
      case 0 => expressions.Literal(true)
      case _ => LakeSoulSourceUtils.translateFilters(filters)
    }

    predicts
  }

  // Note: for Parquet, the actual filter push down happens in [[ParquetPartitionReaderFactory]].
  // It requires the Parquet physical schema to determine whether a filter is convertible.
  // All filters that can be converted to Parquet are pushed down.
  override def pushedFilters: Array[Filter] = pushedParquetFilters

  //note: hash partition columns must be last
  def mergeReadDataSchema(): StructType = {
    StructType((readDataSchema() ++ tableInfo.hash_partition_schema).distinct)
  }

  override def build(): Scan = {
<<<<<<< HEAD
    logInfo("[Debug][huazeng]on org.apache.spark.sql.lakesoul.catalog.LakeSoulScanBuilder.build")
    //check and redo commit before read
    //MetaCommit.checkAndRedoCommit(fileIndex.snapshotManagement.snapshot)

    var files:Seq[DataFileInfo] = Seq.empty
    if(SparkUtil.isPartitionVersionRead(fileIndex.snapshotManagement)){
      files=fileIndex.getFileInfoForPartitionVersion()
    }else{
      files=fileIndex.getFileInfo(Seq(parseFilter()))
=======

    var files: Seq[DataFileInfo] = Seq.empty

    val filters = Seq(parseFilter())

    val (partitionFilters, dataFilters) = LakeSoulUtils.splitMetadataAndDataPredicates(filters,
      tableInfo.range_partition_columns, sparkSession)

    if (SparkUtil.isPartitionVersionRead(fileIndex.snapshotManagement)) {
      files = fileIndex.getFileInfoForPartitionVersion()
    } else {
      files = fileIndex.getFileInfo(filters)
>>>>>>> 563d256b
    }
    val fileInfo = files.groupBy(_.range_partitions)
    val onlyOnePartition = fileInfo.size <= 1

    var hasNoDeltaFile = false
    if (tableInfo.bucket_num > 0) {
      hasNoDeltaFile = fileInfo.forall(f => f._2.groupBy(_.file_bucket_id).forall(_._2.size <= 1))
    } else {
      hasNoDeltaFile = fileInfo.forall(f => f._2.size <= 1)
    }

<<<<<<< HEAD
    if (tableInfo.hash_partition_columns.isEmpty || fileInfo.size == 0) {
//      nativeParquetScan()
      parquetScan()
=======
    if (tableInfo.hash_partition_columns.isEmpty || fileInfo.isEmpty) {
      parquetScan(partitionFilters, dataFilters)
>>>>>>> 563d256b
    }
    else if (onlyOnePartition) {
      OnePartitionMergeBucketScan(sparkSession, hadoopConf, fileIndex, dataSchema, mergeReadDataSchema(),
        readPartitionSchema(), pushedParquetFilters, options, tableInfo, partitionFilters, dataFilters)
    }
    else {
      if (sparkSession.sessionState.conf
        .getConf(LakeSoulSQLConf.BUCKET_SCAN_MULTI_PARTITION_ENABLE)) {
        MultiPartitionMergeBucketScan(sparkSession, hadoopConf, fileIndex, dataSchema, mergeReadDataSchema(),
          readPartitionSchema(), pushedParquetFilters, options, tableInfo, partitionFilters, dataFilters)
      } else {
        MultiPartitionMergeScan(sparkSession, hadoopConf, fileIndex, dataSchema, mergeReadDataSchema(),
          readPartitionSchema(), pushedParquetFilters, options, tableInfo, partitionFilters, dataFilters)
      }
    }
  }


<<<<<<< HEAD
  def nativeParquetScan(): Scan = {
    logInfo("[Debug][huazeng]on org.apache.spark.sql.lakesoul.catalog.LakeSoulScanBuilder.NativeParquetScan")
    NativeParquetScan(sparkSession, hadoopConf, fileIndex, dataSchema, readDataSchema(),
      readPartitionSchema(), pushedParquetFilters, options, Seq(parseFilter()))
  }

  def parquetScan(): Scan = {
=======
  def parquetScan(partitionFilters: Seq[Expression], dataFilters: Seq[Expression]): Scan = {
>>>>>>> 563d256b
    ParquetScan(sparkSession, hadoopConf, fileIndex, dataSchema, readDataSchema(),
      readPartitionSchema(), pushedParquetFilters, options, partitionFilters, dataFilters)
  }

}<|MERGE_RESOLUTION|>--- conflicted
+++ resolved
@@ -95,17 +95,7 @@
   }
 
   override def build(): Scan = {
-<<<<<<< HEAD
     logInfo("[Debug][huazeng]on org.apache.spark.sql.lakesoul.catalog.LakeSoulScanBuilder.build")
-    //check and redo commit before read
-    //MetaCommit.checkAndRedoCommit(fileIndex.snapshotManagement.snapshot)
-
-    var files:Seq[DataFileInfo] = Seq.empty
-    if(SparkUtil.isPartitionVersionRead(fileIndex.snapshotManagement)){
-      files=fileIndex.getFileInfoForPartitionVersion()
-    }else{
-      files=fileIndex.getFileInfo(Seq(parseFilter()))
-=======
 
     var files: Seq[DataFileInfo] = Seq.empty
 
@@ -118,7 +108,6 @@
       files = fileIndex.getFileInfoForPartitionVersion()
     } else {
       files = fileIndex.getFileInfo(filters)
->>>>>>> 563d256b
     }
     val fileInfo = files.groupBy(_.range_partitions)
     val onlyOnePartition = fileInfo.size <= 1
@@ -130,14 +119,9 @@
       hasNoDeltaFile = fileInfo.forall(f => f._2.size <= 1)
     }
 
-<<<<<<< HEAD
-    if (tableInfo.hash_partition_columns.isEmpty || fileInfo.size == 0) {
-//      nativeParquetScan()
-      parquetScan()
-=======
     if (tableInfo.hash_partition_columns.isEmpty || fileInfo.isEmpty) {
+      //      nativeParquetScan()
       parquetScan(partitionFilters, dataFilters)
->>>>>>> 563d256b
     }
     else if (onlyOnePartition) {
       OnePartitionMergeBucketScan(sparkSession, hadoopConf, fileIndex, dataSchema, mergeReadDataSchema(),
@@ -156,19 +140,14 @@
   }
 
 
-<<<<<<< HEAD
   def nativeParquetScan(): Scan = {
     logInfo("[Debug][huazeng]on org.apache.spark.sql.lakesoul.catalog.LakeSoulScanBuilder.NativeParquetScan")
     NativeParquetScan(sparkSession, hadoopConf, fileIndex, dataSchema, readDataSchema(),
       readPartitionSchema(), pushedParquetFilters, options, Seq(parseFilter()))
   }
 
-  def parquetScan(): Scan = {
-=======
   def parquetScan(partitionFilters: Seq[Expression], dataFilters: Seq[Expression]): Scan = {
->>>>>>> 563d256b
     ParquetScan(sparkSession, hadoopConf, fileIndex, dataSchema, readDataSchema(),
       readPartitionSchema(), pushedParquetFilters, options, partitionFilters, dataFilters)
   }
-
 }