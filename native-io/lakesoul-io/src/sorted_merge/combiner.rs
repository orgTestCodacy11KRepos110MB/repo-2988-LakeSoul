use crate::sorted_merge::merge_traits::{StreamSortKeyRangeCombiner, StreamSortKeyRangeFetcher};
use crate::sorted_merge::fetcher::NonUniqueSortKeyRangeFetcher;
use crate::sorted_merge::sorted_stream_merger::SortKeyRange;
use crate::sorted_merge::sort_key_range::{SortKeyBatchRange, SortKeyArrayRange, SortKeyArrayRanges};
use crate::sorted_merge::record_batch_builder::MergedArrayData;
use crate::sorted_merge::merge_operator::MergeOperator;


use async_trait::async_trait;
use dary_heap::DaryHeap;
use datafusion::error::Result;
use futures::future::try_join_all;
use smallvec::SmallVec;

use arrow::{error::Result as ArrowResult, 
    error::ArrowError,  
    record_batch::RecordBatch, 
    datatypes::{SchemaRef, DataType, ArrowPrimitiveType, ArrowNativeType},
    array::{
        make_array as make_arrow_array, ArrayData, Array, ArrayRef, Int16Builder, PrimitiveBuilder,
        BooleanBuilder,
    },
    buffer::Buffer,
};
use arrow_array::types::*;


use std::fmt::{Debug, Formatter};
use std::cmp::Reverse;
use std::sync::Arc;
use std::ops::Deref;
use std::borrow::Borrow;
use std::collections::BinaryHeap;
use std::pin::Pin;


#[derive(Debug)]
pub enum RangeCombiner {
    MinHeapSortKeyBatchRangeCombiner(MinHeapSortKeyBatchRangeCombiner),
}

impl RangeCombiner {
    pub fn new(
        schema: SchemaRef,
        streams_num:usize,
        target_batch_size: usize) -> Self {
        RangeCombiner::MinHeapSortKeyBatchRangeCombiner(MinHeapSortKeyBatchRangeCombiner::new(schema, streams_num, target_batch_size))
    }

    pub fn push_range(&mut self, range: Reverse<SortKeyBatchRange>) {
        match self {
            RangeCombiner::MinHeapSortKeyBatchRangeCombiner(combiner) => combiner.push(range)
        };
    }

    pub fn poll_result(&mut self) -> RangeCombinerResult {
        match self {
            RangeCombiner::MinHeapSortKeyBatchRangeCombiner(combiner) => combiner.poll_result()
        }
    }
}

#[derive(Debug)]
pub enum RangeCombinerResult {
    None,
    Err(ArrowError),
    Range(Reverse<SortKeyBatchRange>),
    RecordBatch(ArrowResult<RecordBatch>),
}

#[derive(Debug)]
pub struct MinHeapSortKeyBatchRangeCombiner{
    schema: SchemaRef,
    heap: BinaryHeap<Reverse<SortKeyBatchRange>>,
    in_progress: Vec<SortKeyArrayRanges>,
    target_batch_size: usize,
    current_sort_key_range: SortKeyArrayRanges,
    merge_operator: MergeOperator,
}

impl MinHeapSortKeyBatchRangeCombiner{
    pub fn new(
        schema: SchemaRef,
        streams_num: usize, 
        target_batch_size: usize) -> Self {
        let new_range = SortKeyArrayRanges::new(schema.clone());
        MinHeapSortKeyBatchRangeCombiner{
            schema: schema.clone(),
            heap: BinaryHeap::with_capacity(streams_num),
            in_progress: vec![],
            target_batch_size: target_batch_size,
            current_sort_key_range: new_range,
            merge_operator: MergeOperator::UseLast,
        }
    }

    pub fn push(&mut self, range: Reverse<SortKeyBatchRange>) {
        self.heap.push(range)
    }

    pub fn poll_result(&mut self) -> RangeCombinerResult  {
        // println!("poll_result {:?}", self.current_sort_key_range);
        if self.in_progress.len() == self.target_batch_size {
            println!("in_progress has enough ranges ");
            RangeCombinerResult::RecordBatch(self.build_record_batch())
        } else {
            match self.heap.pop() {
                Some(Reverse(range)) => {
                    if self.current_sort_key_range.match_row(&range) {
                        self.current_sort_key_range.add_range_in_batch(range.clone());
                    } else {
                        println!("pushing in_progress {:?}, {:?}", self.current_sort_key_range, range);
                        self.in_progress.push(self.current_sort_key_range.clone());
                        self.current_sort_key_range = SortKeyArrayRanges::new(self.schema.clone());
                        self.current_sort_key_range.add_range_in_batch(range.clone());
                    }
                    RangeCombinerResult::Range(Reverse(range)) 
                }
                None => {
                    if self.current_sort_key_range.is_empty() && self.in_progress.is_empty() {
                        RangeCombinerResult::None
                    } else {
                        if !self.current_sort_key_range.is_empty() {
                            self.in_progress.push(self.current_sort_key_range.clone());
                            self.current_sort_key_range.set_batch_range(None);
                        }
                        println!("heap is exhausted");
                        RangeCombinerResult::RecordBatch(self.build_record_batch())
                    }
                }
            }
        }
    }
 
    fn build_record_batch(&mut self) -> ArrowResult<RecordBatch> {
        println!("build_record_batch {:?}", self.in_progress);
        let columns = self
            .schema
            .fields()
            .iter()
            .enumerate()
            .map(|(column_idx, field)| {
                let capacity = self.in_progress.len();
                let data_type = (*field.data_type()).clone();
                let ranges_per_col:Vec<Vec<SortKeyArrayRange>> = self.in_progress
                    .iter()
                    .map(|ranges_per_row| ranges_per_row.column(column_idx))
                    .collect::<Vec<_>>();

                match data_type {
                    DataType::Int16 => merge_sort_key_array_ranges_with_primitive::<Int16Type>(capacity, &ranges_per_col, &self.merge_operator),
                    DataType::Int32 => merge_sort_key_array_ranges_with_primitive::<Int32Type>(capacity, &ranges_per_col, &self.merge_operator),
                    DataType::Boolean => merge_sort_key_array_ranges_with_boolean(capacity, &ranges_per_col, &self.merge_operator),
                    _ => todo!()
                }
                
            })
            .collect();

        self.in_progress.clear();

        // todo!("drain exhausted batch");

        RecordBatch::try_new(self.schema.clone(), columns)
    }


   

}

fn merge_sort_key_array_ranges_with_primitive<T:ArrowPrimitiveType>(capacity:usize, ranges:&Vec<Vec<SortKeyArrayRange>>, merge_operator:&MergeOperator) ->ArrayRef {
    let mut array_data_builder = PrimitiveBuilder::<T>::with_capacity(capacity);
    for i in 0..ranges.len() {
        let ranges_pre_row = ranges[i].clone();
        let res = merge_operator.merge_primitive::<T>(&ranges_pre_row);
        match res.is_some() {
            true => array_data_builder.append_value(res.unwrap()),
            false => array_data_builder.append_null()
        }
    }

    make_arrow_array(array_data_builder.finish().into_data())
}

fn merge_sort_key_array_ranges_with_boolean(capacity:usize, ranges:&Vec<Vec<SortKeyArrayRange>>, merge_operator:&MergeOperator) ->ArrayRef {
    let mut array_data_builder = BooleanBuilder::with_capacity(capacity);
    ranges.iter().map( |ranges_pre_row| {
        let res = merge_operator.merge_boolean(ranges_pre_row);
        if res.is_some() {
            array_data_builder.append_value(res.unwrap());
        } else {
            array_data_builder.append_null();
        }
    });

    make_arrow_array(array_data_builder.finish().into_data())
}


#[derive(Debug)]
pub struct MinHeapSortKeyRangeCombiner<Fetcher: StreamSortKeyRangeFetcher + Send, const D: usize> {
    fetchers: Vec<Fetcher>,
    heap: DaryHeap<Reverse<SortKeyRange>, D>,
}

impl<Fetcher: StreamSortKeyRangeFetcher + Send, const D: usize> MinHeapSortKeyRangeCombiner<Fetcher, D> {
    async fn next_range_of_fetcher(
        fetcher: &mut Fetcher,
        current_range: Option<&SortKeyRange>,
        heap: &mut DaryHeap<Reverse<SortKeyRange>, D>,
    ) -> Result<()> {
        if fetcher.is_terminated() {
            return Ok(());
        }

        if let Some(sort_key_range) = fetcher.fetch_sort_key_range_from_stream(current_range).await? {
            heap.push(Reverse(sort_key_range));
        }
        Ok(())
    }

    async fn fetch_next_range(&mut self, stream_idx: usize, current_range: Option<&SortKeyRange>) -> Result<()> {
        let fetcher = &mut self.fetchers[stream_idx];
        MinHeapSortKeyRangeCombiner::<Fetcher, D>::next_range_of_fetcher(fetcher, current_range, &mut self.heap).await
    }
}

#[async_trait]
impl<F, const D: usize> StreamSortKeyRangeCombiner for MinHeapSortKeyRangeCombiner<F, D>
where
    F: StreamSortKeyRangeFetcher + Send,
{
    type Fetcher = F;

    fn with_fetchers(fetchers: Vec<Self::Fetcher>) -> Self {
        let n = fetchers.len();
        MinHeapSortKeyRangeCombiner {
            fetchers,
            heap: DaryHeap::with_capacity(n),
        }
    }

    fn fetcher_num(self) -> usize {
        self.fetchers.len()
    } 

    async fn init(&mut self) -> Result<()> {
        let fetcher_iter_mut = self.fetchers.iter_mut();
        let futures = fetcher_iter_mut.map(|fetcher| async { fetcher.init_batch().await });
        let _ = try_join_all(futures).await?;
        let stream_count = self.fetchers.len();
        for i in 0..stream_count {
            self.fetch_next_range(i, None).await?;
        }
        Ok(())
    }

    async fn next(&mut self) -> Result<Option<SmallVec<[Box<SortKeyRange>; 4]>>> {
        let mut ranges: SmallVec<[Box<SortKeyRange>; 4]> = SmallVec::<[Box<SortKeyRange>; 4]>::new();
        let sort_key_range = self.heap.pop();
        if sort_key_range.is_some() {
            let range = Box::new(sort_key_range.unwrap().0);
            self.fetch_next_range(range.stream_idx, Some(range.borrow())).await?;
            ranges.push(range);
            loop {
                // check if next range (maybe in another stream) has same row key
                let next_range = self.heap.peek();
                if next_range.is_some_and(|nr| nr.0 == **ranges.last().unwrap()) {
                    let range_next = Box::new(self.heap.pop().unwrap().0);
                    self.fetch_next_range(range_next.stream_idx, Some(range_next.borrow())).await?;
                    ranges.push(range_next);
                } else {
                    break;
                }
            }
        };
        if ranges.is_empty() {
            Ok(None)
        } else {
            Ok(Some(ranges))
        }
    }

    fn push(&mut self, sort_key_range: SortKeyRange) {
        self.heap.push(Reverse(sort_key_range));
    }
}

#[cfg(test)]
mod tests {
    use crate::lakesoul_reader::ArrowResult;
    use crate::sorted_merge::record_batch_builder::MergedArrayData;
    use crate::sorted_merge::merge_traits::{StreamSortKeyRangeCombiner, StreamSortKeyRangeFetcher};
    use crate::sorted_merge::combiner::MinHeapSortKeyRangeCombiner;
    use crate::sorted_merge::fetcher::NonUniqueSortKeyRangeFetcher;
    use crate::sorted_merge::sorted_stream_merger::{SortKeyRange};
    use crate::sorted_merge::sort_key_range::{SortKeyBatchRange, SortKeyArrayRange, SortKeyArrayRanges};
    use crate::sorted_merge::merge_operator::MergeOperator;
    use arrow::array::{Array, ArrayRef, Int32Array, UInt16Array};
    use arrow::array::as_primitive_array;
    use arrow::datatypes::{UInt16Type, Int32Type, ArrowPrimitiveType, ArrowNativeType};
    use arrow::array::{Int32Builder, PrimitiveBuilder};
    use arrow::array::{make_array as make_arrow_array};
    use arrow::record_batch::RecordBatch;
    use arrow_schema::{DataType, Field, Schema, SchemaRef};

    use datafusion::arrow::util::pretty::print_batches;
    use datafusion::error::Result;
    use datafusion::execution::context::TaskContext;
    use datafusion::from_slice::FromSlice;
    use datafusion::physical_expr::expressions::col;
    use datafusion::physical_expr::PhysicalSortExpr;
    use datafusion::physical_plan::memory::MemoryExec;
    use datafusion::physical_plan::ExecutionPlan;
    use datafusion::prelude::SessionContext;
    use datafusion::assert_batches_eq;

    use futures_util::StreamExt;
    use parquet::data_type;
    use std::future::Ready;
    use std::sync::Arc;
    use smallvec::SmallVec;

    async fn create_stream_fetcher(
        stream_idx: usize,
        batches: Vec<RecordBatch>,
        context: Arc<TaskContext>,
        sort_fields: Vec<&str>,
    ) -> Result<NonUniqueSortKeyRangeFetcher> {
        let schema = batches[0].schema();
        let sort_exprs: Vec<_> = sort_fields
            .into_iter()
            .map(|field| PhysicalSortExpr {
                expr: col(field, &schema).unwrap(),
                options: Default::default(),
            })
            .collect();
        let batches = [batches];
        let exec = MemoryExec::try_new(&batches, schema.clone(), None).unwrap();
        let stream = exec.execute(0, context.clone()).unwrap();
        let fused = stream.fuse();

        NonUniqueSortKeyRangeFetcher::new(stream_idx, fused, &sort_exprs, schema)
    }

    fn create_batch_one_col_i32(name: &str, vec: &[i32]) -> RecordBatch {
        let a: ArrayRef = Arc::new(Int32Array::from_slice(vec));
        RecordBatch::try_from_iter(vec![(name, a)]).unwrap()
    }

    fn create_batch_two_col_i32_uint16(col_one_name: &str, id_vec: &[i32], col_two_name: &str, num_vec: Vec<Option<u16>>) -> RecordBatch {
        let a: ArrayRef = Arc::new(Int32Array::from_slice(id_vec));
        let b: ArrayRef = Arc::new(UInt16Array::from(num_vec));
        RecordBatch::try_from_iter_with_nullable(vec![
            (col_one_name, a, false),
            (col_two_name, b, true),
        ]).unwrap()
    }

    fn assert_sort_key_range_in_batch(sk: &SortKeyBatchRange, begin_row: usize, end_row: usize, batch: &RecordBatch) {
        assert_eq!(sk.begin_row, begin_row);
        assert_eq!(sk.end_row, end_row);
        assert_eq!(sk.batch.as_ref(), batch);
    }

    #[tokio::test]
    async fn test_multi_streams_combine() {
        let session_ctx = SessionContext::new();
        let task_ctx = session_ctx.task_ctx();
        let s1b1 = create_batch_one_col_i32("a", &[1, 1, 3, 3, 4]);
        let s1b2 = create_batch_one_col_i32("a", &[4, 5]);
        let s1b3 = create_batch_one_col_i32("a", &[]);
        let s1b4 = create_batch_one_col_i32("a", &[5]);
        let s1b5 = create_batch_one_col_i32("a", &[5, 6, 6]);
        let s1fetcher = create_stream_fetcher(
            0,
            vec![s1b1.clone(), s1b2.clone(), s1b3.clone(), s1b4.clone(), s1b5.clone()],
            task_ctx.clone(),
            vec!["a"],
        )
        .await
        .unwrap();
        let s2b1 = create_batch_one_col_i32("a", &[3, 4]);
        let s2b2 = create_batch_one_col_i32("a", &[4, 5]);
        let s2b3 = create_batch_one_col_i32("a", &[]);
        let s2b4 = create_batch_one_col_i32("a", &[5]);
        let s2b5 = create_batch_one_col_i32("a", &[5, 7]);
        let s2fetcher = create_stream_fetcher(
            1,
            vec![s2b1.clone(), s2b2.clone(), s2b3.clone(), s2b4.clone(), s2b5.clone()],
            task_ctx.clone(),
            vec!["a"],
        )
        .await
        .unwrap();
        let s3b1 = create_batch_one_col_i32("a", &[]);
        let s3b2 = create_batch_one_col_i32("a", &[5]);
        let s3b3 = create_batch_one_col_i32("a", &[5, 7]);
        let s3b4 = create_batch_one_col_i32("a", &[7, 9]);
        let s3b5 = create_batch_one_col_i32("a", &[]);
        let s3b6 = create_batch_one_col_i32("a", &[10]);
        let s3fetcher = create_stream_fetcher(
            2,
            vec![
                s3b1.clone(),
                s3b2.clone(),
                s3b3.clone(),
                s3b4.clone(),
                s3b5.clone(),
                s3b6.clone(),
            ],
            task_ctx.clone(),
            vec!["a"],
        )
        .await
        .unwrap();

        let mut combiner = MinHeapSortKeyRangeCombiner::<NonUniqueSortKeyRangeFetcher, 2>::with_fetchers(vec![
            s1fetcher, s2fetcher, s3fetcher,
        ]);
        combiner.init().await.unwrap();
        // [1, 1] from s0
        let ranges = combiner.next().await.unwrap().unwrap();
        assert_eq!(ranges.len(), 1);
        assert_eq!(ranges[0].stream_idx, 0);
        assert_eq!(ranges[0].sort_key_ranges.len(), 1);
        assert_sort_key_range_in_batch(&ranges[0].sort_key_ranges[0], 0, 1, &s1b1);
        // [3, 3] from s0, [3] from s1
        let ranges = combiner.next().await.unwrap().unwrap();
        assert_eq!(ranges.len(), 2);
        assert_eq!(ranges[0].stream_idx, 0);
        assert_eq!(ranges[1].stream_idx, 1);
        assert_eq!(ranges[0].sort_key_ranges.len(), 1);
        assert_eq!(ranges[1].sort_key_ranges.len(), 1);
        assert_sort_key_range_in_batch(&ranges[0].sort_key_ranges[0], 2, 3, &s1b1);
        assert_sort_key_range_in_batch(&ranges[1].sort_key_ranges[0], 0, 0, &s2b1);
        // [4, 4] from s0, [4, 4] from s1
        let ranges = combiner.next().await.unwrap().unwrap();
        assert_eq!(ranges.len(), 2);
        assert_eq!(ranges[0].stream_idx, 0);
        assert_eq!(ranges[1].stream_idx, 1);
        assert_eq!(ranges[0].sort_key_ranges.len(), 2);
        assert_eq!(ranges[1].sort_key_ranges.len(), 2);
        assert_sort_key_range_in_batch(&ranges[0].sort_key_ranges[0], 4, 4, &s1b1);
        assert_sort_key_range_in_batch(&ranges[0].sort_key_ranges[1], 0, 0, &s1b2);
        assert_sort_key_range_in_batch(&ranges[1].sort_key_ranges[0], 1, 1, &s2b1);
        assert_sort_key_range_in_batch(&ranges[1].sort_key_ranges[1], 0, 0, &s2b2);
        // [5, 5, 5] from s0, [5, 5, 5] from s1, [5, 5] from s2
        let ranges = combiner.next().await.unwrap().unwrap();
        assert_eq!(ranges.len(), 3);
        assert_eq!(ranges[0].stream_idx, 0);
        assert_eq!(ranges[1].stream_idx, 1);
        assert_eq!(ranges[2].stream_idx, 2);
        assert_eq!(ranges[0].sort_key_ranges.len(), 3);
        assert_eq!(ranges[1].sort_key_ranges.len(), 3);
        assert_eq!(ranges[2].sort_key_ranges.len(), 2);
        assert_sort_key_range_in_batch(&ranges[0].sort_key_ranges[0], 1, 1, &s1b2);
        assert_sort_key_range_in_batch(&ranges[0].sort_key_ranges[1], 0, 0, &s1b4);
        assert_sort_key_range_in_batch(&ranges[0].sort_key_ranges[2], 0, 0, &s1b5);
        assert_sort_key_range_in_batch(&ranges[1].sort_key_ranges[0], 1, 1, &s2b2);
        assert_sort_key_range_in_batch(&ranges[1].sort_key_ranges[1], 0, 0, &s2b4);
        assert_sort_key_range_in_batch(&ranges[1].sort_key_ranges[2], 0, 0, &s2b5);
        assert_sort_key_range_in_batch(&ranges[2].sort_key_ranges[0], 0, 0, &s3b2);
        assert_sort_key_range_in_batch(&ranges[2].sort_key_ranges[1], 0, 0, &s3b3);
        // [6, 6] from s0
        let ranges = combiner.next().await.unwrap().unwrap();
        assert_eq!(ranges.len(), 1);
        assert_eq!(ranges[0].stream_idx, 0);
        assert_eq!(ranges[0].sort_key_ranges.len(), 1);
        assert_sort_key_range_in_batch(&ranges[0].sort_key_ranges[0], 1, 2, &s1b5);
        // [7] from s1, [7, 7] from s2
        let ranges = combiner.next().await.unwrap().unwrap();
        assert_eq!(ranges.len(), 2);
        assert_eq!(ranges[0].stream_idx, 1);
        assert_eq!(ranges[1].stream_idx, 2);
        assert_eq!(ranges[0].sort_key_ranges.len(), 1);
        assert_eq!(ranges[1].sort_key_ranges.len(), 2);
        assert_sort_key_range_in_batch(&ranges[0].sort_key_ranges[0], 1, 1, &s2b5);
        assert_sort_key_range_in_batch(&ranges[1].sort_key_ranges[0], 1, 1, &s3b3);
        assert_sort_key_range_in_batch(&ranges[1].sort_key_ranges[1], 0, 0, &s3b4);
        // [9] from s2
        let ranges = combiner.next().await.unwrap().unwrap();
        assert_eq!(ranges.len(), 1);
        assert_eq!(ranges[0].stream_idx, 2);
        assert_eq!(ranges[0].sort_key_ranges.len(), 1);
        assert_sort_key_range_in_batch(&ranges[0].sort_key_ranges[0], 1, 1, &s3b4);
        // [10] from s2
        let ranges = combiner.next().await.unwrap().unwrap();
        assert_eq!(ranges.len(), 1);
        assert_eq!(ranges[0].stream_idx, 2);
        assert_eq!(ranges[0].sort_key_ranges.len(), 1);
        assert_sort_key_range_in_batch(&ranges[0].sort_key_ranges[0], 0, 0, &s3b6);
        // end
        let ranges = combiner.next().await.unwrap();
        assert!(ranges.is_none());
    }

    /**
    In product environment, we can use this function definition
    fn merge_multi_sort_key_ranges(merged_array_data: Vec<&mut MergedArrayData>, result_schema: SchemaRef, sort_key_ranges: SmallVec::<[Box<SortKeyRange>; 4]>,
            merge_operator: Vec<merge_op>) {
        for i in 0..col_nums {
            merge_one_column(merged_array_data[i], result_schema.fields[i].data_type(), sort_key_ranges)
        }
    }
    */
    fn merge_one_column(merged_array_data: &mut MergedArrayData, dt: &DataType, sort_key_ranges: SmallVec::<[Box<SortKeyRange>; 4]>) {
        let mut result = 0i32;
        for i in 0..sort_key_ranges.len() {
            let last_range_in_batch = sort_key_ranges[i].sort_key_ranges.last().unwrap();
            
            let arr = as_primitive_array::<Int32Type>(last_range_in_batch.batch.column(0));
            // .as_any()
            //         .downcast_ref::<Int32Array>()
            //         .expect("Failed to downcast");
            let p = arr.value(last_range_in_batch.end_row);
            result += p;
        }
        merged_array_data.push_non_null_item(result);
    }

    fn merge_sort_key_array_ranges_with_primitive<T:ArrowPrimitiveType>(capacity:usize, ranges:&Vec<Vec<SortKeyArrayRange>>, merge_operator:&MergeOperator) ->ArrayRef {
        let mut array_data_builder = PrimitiveBuilder::<T>::with_capacity(capacity);
        for i in 0..ranges.len() {
            let ranges_pre_row = ranges[i].clone();
            match merge_operator {
                MergeOperator::UseLast => {
                    let range = ranges_pre_row.last().unwrap();
                    if range.array().as_ref().is_valid(range.end_row) {
                        array_data_builder.append_value(as_primitive_array::<T>(range.array().as_ref()).value(range.end_row));
                    } else {
                        array_data_builder.append_null();
                    }
                },
                MergeOperator::Sum => {
                    match T::DATA_TYPE {
                        DataType::UInt8
                        | DataType::UInt16
                        | DataType::UInt32
                        | DataType::UInt64
                        | DataType::Int8
                        | DataType::Int16 => { // todo: Int8 and Int16 may be wrong here
                            let mut res = T::default_value().as_usize();
                            let mut is_none = true;
                            for i in 0..ranges_pre_row.len() {
                                let range = ranges_pre_row[i].clone();
                                if i < ranges_pre_row.len() - 1 && range.stream_idx == ranges_pre_row[i + 1].stream_idx { continue; }
                                if range.array().as_ref().is_valid(range.end_row) {
                                    is_none = false;
                                    res += as_primitive_array::<T>(range.array().as_ref()).value(range.end_row).as_usize();
                                }
                            }
                            if is_none {
                                array_data_builder.append_null();
                            } else {
                                array_data_builder.append_value(T::Native::from_usize(res).unwrap());
                            }
                        },
                        DataType::Int32
                        | DataType::Int64 => {
                            let mut res = T::default_value().to_isize().unwrap();
                            let mut is_none = true;
                            ranges_pre_row.iter().map( |range| {
                                if range.array().as_ref().is_valid(range.end_row) {
                                    is_none = false;
                                    res += as_primitive_array::<T>(range.array().as_ref()).value(range.end_row).to_isize().unwrap();
                                }
                            });
                            if is_none {
                                todo!()
                            } else {
                                todo!()
                            }
                        },
                        DataType::Float16
                        | DataType::Float32
                        | DataType::Float64 => todo!(),
                        _ => panic!("{} is not PrimitiveType", T::DATA_TYPE)
                    }
    
                }
            }
        }
    
        make_arrow_array(array_data_builder.finish().into_data())
    }

    fn build_record_batch(in_progress: &Vec<SortKeyArrayRanges>, schema: SchemaRef, merge_operator: &MergeOperator) -> ArrowResult<RecordBatch> {
        let columns = schema
            .fields()
            .iter()
            .enumerate()
            .map(|(column_idx, field)| {
                let capacity = in_progress.len();
                let data_type = (*field.data_type()).clone();
                let ranges_per_col:Vec<Vec<SortKeyArrayRange>> = in_progress
                    .iter()
                    .map(|ranges_per_row| ranges_per_row.column(column_idx))
                    .collect::<Vec<_>>();

                match data_type {
                    DataType::UInt16 => merge_sort_key_array_ranges_with_primitive::<UInt16Type>(capacity, &ranges_per_col, merge_operator),
                    DataType::Int32 => merge_sort_key_array_ranges_with_primitive::<Int32Type>(capacity, &ranges_per_col, &MergeOperator::UseLast),
                    _ => todo!()
                }

            })
            .collect();
        RecordBatch::try_new(schema.clone(), columns)
    }

    #[tokio::test]
    async fn test_multi_streams_combine_and_merge() {
        let session_ctx = SessionContext::new();
        let task_ctx = session_ctx.task_ctx();
        let rb1 = create_batch_one_col_i32("id", &[1, 1, 3, 3, 4]);
        let rb2 = create_batch_one_col_i32("id", &[1, 1, 1, 2, 3, 3, 4]);
        let rb3 = create_batch_one_col_i32("id", &[0, 1, 2, 3, 3, 4, 4, 5]);
        let s1fetcher = create_stream_fetcher(
            0,
            vec![rb1.clone()],
            task_ctx.clone(),
            vec!["id"],
        )
        .await
        .unwrap();

        let s2fetcher = create_stream_fetcher(
            1,
            vec![rb2.clone()],
            task_ctx.clone(),
            vec!["id"],
        )
        .await
        .unwrap();
        let s3fetcher = create_stream_fetcher(
            2,
            vec![
                rb3.clone()
            ],
            task_ctx.clone(),
            vec!["id"],
        )
        .await
        .unwrap();


        let mut combiner = MinHeapSortKeyRangeCombiner::<NonUniqueSortKeyRangeFetcher, 2>::with_fetchers(vec![
            s1fetcher, s2fetcher, s3fetcher,
        ]);
        combiner.init().await.unwrap();

        let field = Field::new("id", DataType::Int32, false);
        let mut array_data = MergedArrayData::new(&field, 6);

        let dt = DataType::Int32;

        // [0] from s3
        let ranges = combiner.next().await.unwrap().unwrap();
        merge_one_column(&mut array_data, &dt,ranges);
        // [1, 1] from s1, [1, 1, 1] from s2, [1, 1] from s3
        let ranges = combiner.next().await.unwrap().unwrap();
        merge_one_column(&mut array_data, &dt,ranges);
        // [2] from s2, [2] from s3
        let ranges = combiner.next().await.unwrap().unwrap();
        merge_one_column(&mut array_data, &dt,ranges);
        // [3, 3] from s1, [3, 3] from s2, [3, 3] from s3
        let ranges = combiner.next().await.unwrap().unwrap();
        merge_one_column(&mut array_data, &dt,ranges);
        // [4] from s1, [4] from s2, [4, 4] from s3
        let ranges = combiner.next().await.unwrap().unwrap();
        merge_one_column(&mut array_data, &dt,ranges);
        // [5] from s3
        let ranges = combiner.next().await.unwrap().unwrap();
        merge_one_column(&mut array_data, &dt,ranges);
        // end
        let ranges = combiner.next().await.unwrap();
        assert!(ranges.is_none());

        let ad = array_data.freeze();
        let column = make_arrow_array(ad);
        let schema = Schema::new(vec![field]);
        let rb = RecordBatch::try_new(std::sync::Arc::new(schema), vec![column]).unwrap();
        assert_batches_eq!(
            &[
                "+----+",
                "| id |",
                "+----+",
                "| 0  |",
                "| 3  |",
                "| 4  |",
                "| 9  |",
                "| 12 |",
                "| 5  |",
                "+----+",
            ]
            , &[rb]);
    }

    #[tokio::test]
    async fn test_multi_streams_multi_cols_combine_and_merge() {
        let session_ctx = SessionContext::new();
        let task_ctx = session_ctx.task_ctx();
        let s1rb1 = create_batch_two_col_i32_uint16("id", &[1, 1, 2, 3, 3, 4],
            "salary", vec![Some(1u16), None, Some(2), Some(2u16), Some(4u16), None]);
        let s1rb2 = create_batch_two_col_i32_uint16("id", &[4, 5, 6, 6, 7, 9],
            "salary", vec![Some(4u16), None, Some(6u16), Some(4u16), None, Some(9)]);
        let s2rb1 = create_batch_two_col_i32_uint16("id", &[1, 1, 1, 2, 3, 3, 4],
            "salary", vec![None, Some(1u16), Some(3u16), None, Some(4u16), None, Some(8u16)]);
        let s2rb2 = create_batch_two_col_i32_uint16("id", &[4, 4, 5, 6, 8, 8],
            "salary", vec![Some(5u16), Some(2u16), Some(3u16), Some(7u16), None, Some(8u16)]);
        let s3rb1 = create_batch_two_col_i32_uint16("id", &[0, 1, 3, 3, 4, 4, 5],
            "salary", vec![None, Some(6u16), Some(5u16), Some(6u16), None, None, Some(7u16)]);
        let s3rb2 = create_batch_two_col_i32_uint16("id", &[5, 7, 8],
            "salary", vec![None, Some(2u16), None]);
        
        let s1fetcher = create_stream_fetcher(
            0,
            vec![s1rb1.clone(), s1rb2.clone()],
            task_ctx.clone(),
            vec!["id"],
        )
        .await.
        unwrap();
        let s2fetcher = create_stream_fetcher(
            1,
            vec![s2rb1.clone(), s2rb2.clone()],
            task_ctx.clone(),
            vec!["id"],
        )
        .await
        .unwrap();
        let s3fetcher = create_stream_fetcher(
            2,
            vec![s3rb1.clone(), s3rb2.clone()],
            task_ctx.clone(),
            vec!["id"],
        )
        .await
        .unwrap();

        let mut combiner = MinHeapSortKeyRangeCombiner::<NonUniqueSortKeyRangeFetcher, 2>::with_fetchers(vec![
            s1fetcher, s2fetcher, s3fetcher,
        ]);
        combiner.init().await.unwrap();

        let field_a = Field::new("id", DataType::Int32, false);
        let field_b = Field::new("salary", DataType::UInt16, true);
        let schema = Arc::new(Schema::new(vec![field_a, field_b]));
        let mut in_progrss: Vec<SortKeyArrayRanges> = vec![];
<<<<<<< HEAD
        let mut current_sort_key_range = SortKeyArrayRanges::new(schema.clone());
        // for i in 0..6 {
        //     let ranges = combiner.next().await.unwrap().unwrap();
        //     let mut current_sort_key_range = SortKeyArrayRanges::new(schema.clone(), None);
        //     for j in 0..ranges.len() {
        //         let range = ranges[i].clone();
        //         // println!("{:?}", range);
        //         // println!("{}", range.sort_key_ranges.len());
        //         for k in 0..range.sort_key_ranges.len() {
        //             let batch_range = range.sort_key_ranges[k].clone();
        //             println!("{:?}", batch_range);
        //             current_sort_key_range.add_range_in_batch(batch_range);
        //         }
        //         // in_progrss.push(current_sort_key_range);
        //         // current_sort_key_range = SortKeyArrayRanges::new(schema.clone(), None);
        //     }
        // }
        for range in ranges.iter() {
            // println!("{}", ranges[i].sort_key_ranges.len());
            // let range = ranges[i].clone();
            // println!("{:?}", range);
            // println!("{}", range.sort_key_ranges.len());
            for i in 0..range.sort_key_ranges.len() {
                let batch_range = range.sort_key_ranges[i].clone();
                println!("{:?}", batch_range);
                current_sort_key_range.add_range_in_batch(batch_range);
            }
            // in_progrss.push(current_sort_key_range);
            // current_sort_key_range = SortKeyArrayRanges::new(schema.clone(), None);
        }
        in_progrss.push(current_sort_key_range);

        let ranges = combiner.next().await.unwrap().unwrap();
        let mut current_sort_key_range = SortKeyArrayRanges::new(schema.clone());
        for i in 0..ranges.len() {
            let range = ranges[i].clone();
            for i in 0..range.sort_key_ranges.len() {
                let batch_range = range.sort_key_ranges[i].clone();
                current_sort_key_range.add_range_in_batch(batch_range);
            }
            // in_progrss.push(current_sort_key_range);
            // current_sort_key_range = SortKeyArrayRanges::new(schema.clone(), None);
        }
        in_progrss.push(current_sort_key_range);

        let ranges = combiner.next().await.unwrap().unwrap();
        let mut current_sort_key_range = SortKeyArrayRanges::new(schema.clone());
        for i in 0..ranges.len() {
            let range = ranges[i].clone();
            for i in 0..range.sort_key_ranges.len() {
                let batch_range = range.sort_key_ranges[i].clone();
                current_sort_key_range.add_range_in_batch(batch_range);
            }
            // in_progrss.push(current_sort_key_range);
            // current_sort_key_range = SortKeyArrayRanges::new(schema.clone(), None);
        }
        in_progrss.push(current_sort_key_range);

        let ranges = combiner.next().await.unwrap().unwrap();
        let mut current_sort_key_range = SortKeyArrayRanges::new(schema.clone());
        for i in 0..ranges.len() {
            let range = ranges[i].clone();
            for i in 0..range.sort_key_ranges.len() {
                let batch_range = range.sort_key_ranges[i].clone();
                current_sort_key_range.add_range_in_batch(batch_range);
            }
            // in_progrss.push(current_sort_key_range);
            // current_sort_key_range = SortKeyArrayRanges::new(schema.clone(), None);
        }
        in_progrss.push(current_sort_key_range);

        let ranges = combiner.next().await.unwrap().unwrap();
        let mut current_sort_key_range = SortKeyArrayRanges::new(schema.clone());
        for i in 0..ranges.len() {
            let range = ranges[i].clone();
            for i in 0..range.sort_key_ranges.len() {
                let batch_range = range.sort_key_ranges[i].clone();
                current_sort_key_range.add_range_in_batch(batch_range);
            }
            // in_progrss.push(current_sort_key_range);
            // current_sort_key_range = SortKeyArrayRanges::new(schema.clone(), None);
        }
        in_progrss.push(current_sort_key_range);

        let ranges = combiner.next().await.unwrap().unwrap();
        let mut current_sort_key_range = SortKeyArrayRanges::new(schema.clone());
        for i in 0..ranges.len() {
            let range = ranges[i].clone();
            for i in 0..range.sort_key_ranges.len() {
                let batch_range = range.sort_key_ranges[i].clone();
                current_sort_key_range.add_range_in_batch(batch_range);
            }
            // in_progrss.push(current_sort_key_range);
            // current_sort_key_range = SortKeyArrayRanges::new(schema.clone(), None);
=======
        for i in 0..10 {
            let ranges = combiner.next().await.unwrap().unwrap();
            let mut current_sort_key_range = SortKeyArrayRanges::new(schema.clone(), None);
            for j in 0..ranges.len() {
                let range = ranges[j].clone();
                for k in 0..range.sort_key_ranges.len() {
                    let batch_range = range.sort_key_ranges[k].clone();
                    println!("{:?}", batch_range);
                    current_sort_key_range.add_range_in_batch(batch_range);
                }          
            }
            in_progrss.push(current_sort_key_range);
            
>>>>>>> 098c5ec9
        }
        let ranges = combiner.next().await.unwrap();
        assert!(ranges.is_none());
        
        // The order of SortKeyRange is as follows:
        // {[0], [None]} from s3
        // {[1, 1], [1, None]} from s1, {[1, 1, 1], [None, 1, 3]} from s2, {[1], [6]} from s3
        // {[2], [2]} from s1, {[2], [None]} from s2
        // {[3, 3], [2, 4]} from s1, {[3, 3], [4, None]} from s2, {[3, 3], [5, 6]} from s3
        // {[4, 4], [None, 4]} from s1, {[4, 4, 4], [8, 5, 2]} from s2, {[4, 4], [None, None]} from s3
        // {[5], [None]} from s1, {[5], [3]} from s2, {[5, 5], [7, None]} from s3
        // {[6, 6], [6, 4]} from s1, {[6], [7]} from s2
        // {[7], [None]} from s1, {[7], [2]} from s3
        // {[8, 8], [None, 8]} from s2, {[8], [None]} from s3
        // {[9], [9]} from s1
        let rb = build_record_batch(&in_progrss, schema.clone(), &MergeOperator::UseLast).unwrap();
        assert_batches_eq!(
            &[
                "+----+--------+",
                "| id | salary |",
                "+----+--------+",
                "| 0  |        |",
                "| 1  | 6      |",
                "| 2  |        |",
                "| 3  | 6      |",
                "| 4  |        |",
                "| 5  |        |",
                "| 6  | 7      |",
                "| 7  | 2      |",
                "| 8  |        |",
                "| 9  | 9      |",
                "+----+--------+",
            ]
            , &[rb]);
        let rb = build_record_batch(&in_progrss, schema.clone(), &MergeOperator::Sum).unwrap();
        assert_batches_eq!(
            &[
                "+----+--------+",
                "| id | salary |",
                "+----+--------+",
                "| 0  |        |",
                "| 1  | 9      |",
                "| 2  | 2      |",
                "| 3  | 10     |",
                "| 4  | 6      |",
                "| 5  | 3      |",
                "| 6  | 11     |",
                "| 7  | 2      |",
                "| 8  | 8      |",
                "| 9  | 9      |",
                "+----+--------+",
            ]
            , &[rb]);
    }

    #[test]
    fn test_array_data_builder() {
        let mut primitive_array_builder = Int32Builder::with_capacity(100);

        // Append an individual primitive value
        primitive_array_builder.append_value(55);
    
        // Append a null value
        primitive_array_builder.append_null();
    
        // Append a slice of primitive values
        primitive_array_builder.append_slice(&[39, 89, 12]);
    
        // Append lots of values
        primitive_array_builder.append_null();
        primitive_array_builder.append_slice(&(25..50).collect::<Vec<i32>>());
    
        // Build the `PrimitiveArray`
        let primitive_array = primitive_array_builder.finish();
        // Long arrays will have an ellipsis printed in the middle
        println!("{:?}", primitive_array);

        let field = Field::new("id", DataType::Int32, true);
        let schema = Schema::new(vec![field]);
        let rb = RecordBatch::try_new(std::sync::Arc::new(schema), vec![Arc::new(primitive_array)]).unwrap();
    }
}<|MERGE_RESOLUTION|>--- conflicted
+++ resolved
@@ -109,7 +109,6 @@
                     if self.current_sort_key_range.match_row(&range) {
                         self.current_sort_key_range.add_range_in_batch(range.clone());
                     } else {
-                        println!("pushing in_progress {:?}, {:?}", self.current_sort_key_range, range);
                         self.in_progress.push(self.current_sort_key_range.clone());
                         self.current_sort_key_range = SortKeyArrayRanges::new(self.schema.clone());
                         self.current_sort_key_range.add_range_in_batch(range.clone());
@@ -714,7 +713,7 @@
             "salary", vec![None, Some(6u16), Some(5u16), Some(6u16), None, None, Some(7u16)]);
         let s3rb2 = create_batch_two_col_i32_uint16("id", &[5, 7, 8],
             "salary", vec![None, Some(2u16), None]);
-        
+
         let s1fetcher = create_stream_fetcher(
             0,
             vec![s1rb1.clone(), s1rb2.clone()],
@@ -749,120 +748,23 @@
         let field_b = Field::new("salary", DataType::UInt16, true);
         let schema = Arc::new(Schema::new(vec![field_a, field_b]));
         let mut in_progrss: Vec<SortKeyArrayRanges> = vec![];
-<<<<<<< HEAD
-        let mut current_sort_key_range = SortKeyArrayRanges::new(schema.clone());
-        // for i in 0..6 {
-        //     let ranges = combiner.next().await.unwrap().unwrap();
-        //     let mut current_sort_key_range = SortKeyArrayRanges::new(schema.clone(), None);
-        //     for j in 0..ranges.len() {
-        //         let range = ranges[i].clone();
-        //         // println!("{:?}", range);
-        //         // println!("{}", range.sort_key_ranges.len());
-        //         for k in 0..range.sort_key_ranges.len() {
-        //             let batch_range = range.sort_key_ranges[k].clone();
-        //             println!("{:?}", batch_range);
-        //             current_sort_key_range.add_range_in_batch(batch_range);
-        //         }
-        //         // in_progrss.push(current_sort_key_range);
-        //         // current_sort_key_range = SortKeyArrayRanges::new(schema.clone(), None);
-        //     }
-        // }
-        for range in ranges.iter() {
-            // println!("{}", ranges[i].sort_key_ranges.len());
-            // let range = ranges[i].clone();
-            // println!("{:?}", range);
-            // println!("{}", range.sort_key_ranges.len());
-            for i in 0..range.sort_key_ranges.len() {
-                let batch_range = range.sort_key_ranges[i].clone();
-                println!("{:?}", batch_range);
-                current_sort_key_range.add_range_in_batch(batch_range);
-            }
-            // in_progrss.push(current_sort_key_range);
-            // current_sort_key_range = SortKeyArrayRanges::new(schema.clone(), None);
-        }
-        in_progrss.push(current_sort_key_range);
-
-        let ranges = combiner.next().await.unwrap().unwrap();
-        let mut current_sort_key_range = SortKeyArrayRanges::new(schema.clone());
-        for i in 0..ranges.len() {
-            let range = ranges[i].clone();
-            for i in 0..range.sort_key_ranges.len() {
-                let batch_range = range.sort_key_ranges[i].clone();
-                current_sort_key_range.add_range_in_batch(batch_range);
-            }
-            // in_progrss.push(current_sort_key_range);
-            // current_sort_key_range = SortKeyArrayRanges::new(schema.clone(), None);
-        }
-        in_progrss.push(current_sort_key_range);
-
-        let ranges = combiner.next().await.unwrap().unwrap();
-        let mut current_sort_key_range = SortKeyArrayRanges::new(schema.clone());
-        for i in 0..ranges.len() {
-            let range = ranges[i].clone();
-            for i in 0..range.sort_key_ranges.len() {
-                let batch_range = range.sort_key_ranges[i].clone();
-                current_sort_key_range.add_range_in_batch(batch_range);
-            }
-            // in_progrss.push(current_sort_key_range);
-            // current_sort_key_range = SortKeyArrayRanges::new(schema.clone(), None);
-        }
-        in_progrss.push(current_sort_key_range);
-
-        let ranges = combiner.next().await.unwrap().unwrap();
-        let mut current_sort_key_range = SortKeyArrayRanges::new(schema.clone());
-        for i in 0..ranges.len() {
-            let range = ranges[i].clone();
-            for i in 0..range.sort_key_ranges.len() {
-                let batch_range = range.sort_key_ranges[i].clone();
-                current_sort_key_range.add_range_in_batch(batch_range);
-            }
-            // in_progrss.push(current_sort_key_range);
-            // current_sort_key_range = SortKeyArrayRanges::new(schema.clone(), None);
-        }
-        in_progrss.push(current_sort_key_range);
-
-        let ranges = combiner.next().await.unwrap().unwrap();
-        let mut current_sort_key_range = SortKeyArrayRanges::new(schema.clone());
-        for i in 0..ranges.len() {
-            let range = ranges[i].clone();
-            for i in 0..range.sort_key_ranges.len() {
-                let batch_range = range.sort_key_ranges[i].clone();
-                current_sort_key_range.add_range_in_batch(batch_range);
-            }
-            // in_progrss.push(current_sort_key_range);
-            // current_sort_key_range = SortKeyArrayRanges::new(schema.clone(), None);
-        }
-        in_progrss.push(current_sort_key_range);
-
-        let ranges = combiner.next().await.unwrap().unwrap();
-        let mut current_sort_key_range = SortKeyArrayRanges::new(schema.clone());
-        for i in 0..ranges.len() {
-            let range = ranges[i].clone();
-            for i in 0..range.sort_key_ranges.len() {
-                let batch_range = range.sort_key_ranges[i].clone();
-                current_sort_key_range.add_range_in_batch(batch_range);
-            }
-            // in_progrss.push(current_sort_key_range);
-            // current_sort_key_range = SortKeyArrayRanges::new(schema.clone(), None);
-=======
         for i in 0..10 {
             let ranges = combiner.next().await.unwrap().unwrap();
-            let mut current_sort_key_range = SortKeyArrayRanges::new(schema.clone(), None);
+            let mut current_sort_key_range = SortKeyArrayRanges::new(schema.clone());
             for j in 0..ranges.len() {
                 let range = ranges[j].clone();
                 for k in 0..range.sort_key_ranges.len() {
                     let batch_range = range.sort_key_ranges[k].clone();
                     println!("{:?}", batch_range);
                     current_sort_key_range.add_range_in_batch(batch_range);
-                }          
+                }
             }
             in_progrss.push(current_sort_key_range);
-            
->>>>>>> 098c5ec9
+
         }
         let ranges = combiner.next().await.unwrap();
         assert!(ranges.is_none());
-        
+
         // The order of SortKeyRange is as follows:
         // {[0], [None]} from s3
         // {[1, 1], [1, None]} from s1, {[1, 1, 1], [None, 1, 3]} from s2, {[1], [6]} from s3
@@ -912,6 +814,49 @@
                 "+----+--------+",
             ]
             , &[rb]);
+        // in_progrss.push(current_sort_key_range);
+
+        let ranges = combiner.next().await.unwrap().unwrap();
+        let mut current_sort_key_range = SortKeyArrayRanges::new(schema.clone());
+        for i in 0..ranges.len() {
+            let range = ranges[i].clone();
+            for i in 0..range.sort_key_ranges.len() {
+                let batch_range = range.sort_key_ranges[i].clone();
+                current_sort_key_range.add_range_in_batch(batch_range);
+            }
+            // in_progrss.push(current_sort_key_range);
+            // current_sort_key_range = SortKeyArrayRanges::new(schema.clone(), None);
+        }
+        in_progrss.push(current_sort_key_range);
+
+        let ranges = combiner.next().await.unwrap().unwrap();
+        let mut current_sort_key_range = SortKeyArrayRanges::new(schema.clone());
+        for i in 0..ranges.len() {
+            let range = ranges[i].clone();
+            for i in 0..range.sort_key_ranges.len() {
+                let batch_range = range.sort_key_ranges[i].clone();
+                current_sort_key_range.add_range_in_batch(batch_range);
+            }
+            // in_progrss.push(current_sort_key_range);
+            // current_sort_key_range = SortKeyArrayRanges::new(schema.clone(), None);
+        }
+        in_progrss.push(current_sort_key_range);
+
+        let ranges = combiner.next().await.unwrap().unwrap();
+        let mut current_sort_key_range = SortKeyArrayRanges::new(schema.clone());
+        for i in 0..ranges.len() {
+            let range = ranges[i].clone();
+            for i in 0..range.sort_key_ranges.len() {
+                let batch_range = range.sort_key_ranges[i].clone();
+                current_sort_key_range.add_range_in_batch(batch_range);
+            }
+            // in_progrss.push(current_sort_key_range);
+            // current_sort_key_range = SortKeyArrayRanges::new(schema.clone(), None);
+        }
+        in_progrss.push(current_sort_key_range);
+
+        // let rb = build_record_batch(in_progrss, schema.clone()).unwrap();
+        // print_batches(&vec![rb]);
     }
 
     #[test]
