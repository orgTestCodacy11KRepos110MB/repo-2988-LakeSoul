--- conflicted
+++ resolved
@@ -207,10 +207,6 @@
         };
     }
 
-<<<<<<< HEAD
-=======
-
->>>>>>> 59a5ebc7
     pub fn is_empty(&self) -> bool{
         self.batch_range.is_none()
     }
