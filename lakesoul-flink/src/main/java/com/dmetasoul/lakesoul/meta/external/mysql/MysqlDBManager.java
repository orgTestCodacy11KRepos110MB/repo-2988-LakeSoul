--- conflicted
+++ resolved
@@ -26,8 +26,9 @@
 import com.dmetasoul.lakesoul.meta.external.DBConnector;
 import com.dmetasoul.lakesoul.meta.external.ExternalDBManager;
 import io.debezium.connector.mysql.antlr.MySqlAntlrDdlParser;
+import io.debezium.relational.Table;
 import io.debezium.relational.Tables;
-import org.apache.commons.lang.StringUtils;
+import org.apache.flink.api.java.tuple.Tuple2;
 import org.apache.flink.core.fs.Path;
 import org.apache.flink.lakesoul.tool.FlinkUtil;
 import org.apache.spark.sql.types.DataType;
@@ -35,7 +36,10 @@
 import org.apache.spark.sql.types.StructType;
 
 import java.io.IOException;
-import java.sql.*;
+import java.sql.Connection;
+import java.sql.PreparedStatement;
+import java.sql.ResultSet;
+import java.sql.SQLException;
 import java.util.*;
 
 
@@ -43,11 +47,6 @@
 
     private static final String EXTERNAL_MYSQL_TABLE_PREFIX = "external_mysql_table_";
     public static final int DEFAULT_MYSQL_PORT = 3306;
-<<<<<<< HEAD
-
-=======
-    public static final String DEFAULT_LAKESOUL_TABLE_PATH_PREFIX = "file://";
->>>>>>> 663b3cea
     private final DBConnector dbConnector;
 
     private final DBManager lakesoulDBManager;
@@ -123,27 +122,24 @@
 
         boolean exists = lakesoulDBManager.isTableExistsByTableName(tableName, dbName);
         if (exists) {
-            // sync lakesoul table schema except bucketnum lakesoulCdcColumns
+            // sync lakesoul table schema only
             TableNameId tableId = lakesoulDBManager.shortTableName(tableName, dbName);
-            String newTableSchema = ddlToSparkSchema(tableName, mysqlDDL).json();
+            String newTableSchema = ddlToSparkSchema(tableName, mysqlDDL).f0.json();
 
             lakesoulDBManager.updateTableSchema(tableId.getTableId(), newTableSchema);
         } else {
-            // import lakesoul table
+            // import new lakesoul table with schema, pks and properties
             try {
                 String tableId = EXTERNAL_MYSQL_TABLE_PREFIX + UUID.randomUUID();
-<<<<<<< HEAD
 
                 String qualifiedPath =
                         FlinkUtil.makeQualifiedPath(new Path(new Path(
                                 lakesoulTablePathPrefix, dbName
                         ), tableName)).toString();
 
-=======
-                String qualifiedPath = FlinkUtil.makeQualifiedPath(StringUtils.join(new String[]{lakesoulTablePathPrefix, dbName, tableName}, '/')).toString();
->>>>>>> 663b3cea
-                String tableSchema = ddlToSparkSchema(tableName, mysqlDDL).json();
-                List<String> priKeys = ddlToPrimaryKeys(tableName, mysqlDDL);
+                Tuple2<StructType, List<String>> schemaAndPK = ddlToSparkSchema(tableName, mysqlDDL);
+                String tableSchema = schemaAndPK.f0.json();
+                List<String> priKeys = schemaAndPK.f1;
                 String partitionsInTableInfo = ";" + String.join(",", priKeys);
                 JSONObject json = new JSONObject();
                 json.put("hashBucketNum", String.valueOf(hashBucketNum));
@@ -188,11 +184,12 @@
         return result;
     }
 
-    public StructType ddlToSparkSchema(String tableName, String ddl) {
+    public Tuple2<StructType, List<String>> ddlToSparkSchema(String tableName, String ddl) {
         final StructType[] stNew = {new StructType()};
 
         parser.parse(ddl, new Tables());
-        parser.databaseTables().forTable(null, null, tableName).columns()
+        Table table = parser.databaseTables().forTable(null, null, tableName);
+        table.columns()
                 .forEach(col -> {
                     String name = col.name();
                     DataType datatype = converter.schemaBuilder(col);
@@ -205,12 +202,6 @@
         if (useCdc) {
             stNew[0] = stNew[0].add("rowKinds", DataTypes.StringType, true);
         }
-        return stNew[0];
-    }
-
-
-    public List<String> ddlToPrimaryKeys(String tableName, String ddl) {
-        parser.parse(ddl, new Tables());
-        return parser.databaseTables().forTable(null, null, tableName).primaryKeyColumnNames();
+        return Tuple2.of(stNew[0], table.primaryKeyColumnNames());
     }
 }