/*
 * Copyright [2022] [DMetaSoul Team]
 *
 * Licensed under the Apache License, Version 2.0 (the "License");
 * you may not use this file except in compliance with the License.
 * You may obtain a copy of the License at
 *
 *     http://www.apache.org/licenses/LICENSE-2.0
 *
 * Unless required by applicable law or agreed to in writing, software
 * distributed under the License is distributed on an "AS IS" BASIS,
 * WITHOUT WARRANTIES OR CONDITIONS OF ANY KIND, either express or implied.
 * See the License for the specific language governing permissions and
 * limitations under the License.
 */

package org.apache.spark.sql.lakesoul.utils

import com.dmetasoul.lakesoul.meta.{CommitState, CommitType}
import com.fasterxml.jackson.annotation.JsonIgnore
import org.apache.hadoop.fs.Path
import org.apache.spark.sql.execution.datasources.BucketingUtils
import org.apache.spark.sql.types.{DataType, StructType}

import java.util.UUID

case class MetaInfo(table_info: TableInfo,
                    partitionInfoArray: Array[PartitionInfo],
                    dataCommitInfo: Array[DataCommitInfo],
                    commit_type: CommitType,
                    commit_id: String = "",
                    query_id: String = "",
                    batch_id: Long = -1L)
//range_value -> partition_desc
case class PartitionInfo(table_id: String,
                         range_value: String,
                         version: Int = -1,
                         read_files: Array[UUID] = Array.empty[UUID],
                         expression:String=""
                      ) {
  override def toString: String = {
    s"partition info: {\ntable_name: $table_id,\nrange_value: $range_value}"
  }
}
case class Format(provider: String = "parquet",
                  options: Map[String, String] = Map.empty)
// table_schema is json format data
// range_column and hash_column are string， not json format ; hash_partition_column contains multi keys，concat with `,`
<<<<<<< HEAD
//table name -> tablepath
//shorttablename -> tablename
=======
>>>>>>> ebcf6e7b
case class TableInfo(table_path_s:  Option[String] = None,
                     table_id: String,
                     table_schema: String = null,
                     range_column: String = "",
                     hash_column: String = "",
                     bucket_num: Int = -1,
                     configuration: Map[String, String] = Map.empty,
                     short_table_name: Option[String] = None
                     ) {

  lazy val table_path: Path = SparkUtil.makeQualifiedTablePath(new Path(table_path_s.get))
  lazy val range_partition_columns: Seq[String] = range_partition_schema.fieldNames
  lazy val hash_partition_columns: Seq[String] = hash_partition_schema.fieldNames

  /** Returns the schema as a [[StructType]] */
  //full table schema which contains partition columns
  @JsonIgnore
  lazy val schema: StructType =
  Option(table_schema).map { s =>
    DataType.fromJson(s).asInstanceOf[StructType]
  }.getOrElse(StructType.apply(Nil))

  //range partition columns
  @JsonIgnore
  lazy val range_partition_schema: StructType =
  if (range_column.equalsIgnoreCase("")) {
    StructType.apply(Nil)
  } else {
    StructType(range_column.split(",").map(c => schema(c)))
  }

  //hash partition columns
  @JsonIgnore
  lazy val hash_partition_schema: StructType =
  if (hash_column.equalsIgnoreCase("")) {
    StructType.apply(Nil)
  } else {
    StructType(hash_column.split(",").map(c => schema(c)))
  }

  //all partition columns
  lazy val partition_schema: StructType = range_partition_schema.merge(hash_partition_schema)

  //hash is belong to data_schema !!!
  private lazy val range_partition_set: Set[String] = range_column.split(",").toSet
  //all data schema except range partition columns
  @JsonIgnore
  lazy val data_schema: StructType = StructType(schema.filterNot(f => range_partition_set.contains(f.name)))

  lazy val partition_cols: Seq[String] = {
    var seq = Seq.empty[String]
    if (range_column.nonEmpty) {
      seq = seq ++ range_column.split(",")
    }
    if (hash_column.nonEmpty) {
      seq = seq ++ hash_column.split(",")
    }
    seq
  }

  lazy val format: Format = Format()
}
//file_exist_cols col1,col2.col3
case class DataFileInfo(
                     range_partitions: String,
                     path:String,
                     file_op:String,
                     size:Long,
                     modification_time:Long = -1L,
                     file_exist_cols:String = ""
                     ) {
  lazy val range_version: String = range_partitions + "-" + file_exist_cols

  lazy val file_bucket_id: Int = BucketingUtils
    .getBucketId(new Path(path).getName)
    .getOrElse(sys.error(s"Invalid bucket file $path"))

  //trans to files which need to delete
  def expire(deleteTime: Long): DataFileInfo = this.copy(modification_time = deleteTime)
}
//single file info
case class DataCommitInfo(table_id: String,
                        range_value: String,
                        commit_id: UUID,
                        commit_type: String,
                        modification_time:Long = -1L,
                        file_ops:Array[DataFileInfo]=Array.empty[DataFileInfo]
                      ) {
  lazy val range_key: String = commit_id.toString
  //identify for merge read
  lazy val range_version: String = range_key
}


case class PartitionFilterInfo(
                               range_value: String,
                               range_partitions: Map[String, String],
                               read_version: Long)


/**
  * commit state info
  *
  * @param state     commit state
  * @param commit_id commit id
  * @param tag       identifier to redo or rollback
  * @param timestamp timestamp of commit
  */
case class commitStateInfo(state: CommitState.Value,
                           table_name: String,
                           table_id: String,
                           commit_id: String,
                           tag: Int,
                           timestamp: Long)



case class RelationTable(tableName: String,
                         tableId: String,
                         partitionInfo: Seq[(String, String)]) {
  override def toString: String = {
    tableName + "\001" + tableId + "\001" + partitionInfo.sortBy(_._1).map(m => m._1 + "->" + m._2).mkString("\002")
  }

}

object RelationTable {
  def build(relationTables: String): RelationTable = {
    val split = relationTables.split("\001")
    val tableName = split(0)
    val tableId = split(1)
    val partitionInfo = split(2).split("\002").map(m => {
      val part = m.split("->")
      (part(0), part(1))
    })
    RelationTable(tableName, tableId, partitionInfo)
  }
}<|MERGE_RESOLUTION|>--- conflicted
+++ resolved
@@ -46,11 +46,6 @@
                   options: Map[String, String] = Map.empty)
 // table_schema is json format data
 // range_column and hash_column are string， not json format ; hash_partition_column contains multi keys，concat with `,`
-<<<<<<< HEAD
-//table name -> tablepath
-//shorttablename -> tablename
-=======
->>>>>>> ebcf6e7b
 case class TableInfo(table_path_s:  Option[String] = None,
                      table_id: String,
                      table_schema: String = null,
