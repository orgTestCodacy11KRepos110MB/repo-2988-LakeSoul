--- conflicted
+++ resolved
@@ -51,24 +51,7 @@
   def filterPartitionNeedCompact(spark: SparkSession,
                                  force: Boolean,
                                  partitionInfo: PartitionInfo): Boolean = {
-<<<<<<< HEAD
-    return  partitionInfo.read_files.size >=1
-//      val timestampLimit = System.currentTimeMillis() - spark.conf.get(LakeSoulSQLConf.COMPACTION_TIME)
-//    if (force) {
-//      !partitionInfo.be_compacted
-//    } else {
-//      if (partitionInfo.delta_file_num >= spark.conf.get(LakeSoulSQLConf.MAX_DELTA_FILE_NUM)) {
-//        true
-//      } else if (partitionInfo.last_update_timestamp <= timestampLimit
-//        && !partitionInfo.be_compacted) {
-//        true
-//      } else {
-//        false
-//      }
-//    }
-=======
     partitionInfo.read_files.size >=1
->>>>>>> ebcf6e7b
 
   }
 
@@ -158,15 +141,6 @@
         }
 
         val range_value = partitionSet.head
-<<<<<<< HEAD
-        val table_id = tc.tableInfo.table_id
-        val range_id = tc.snapshot.getPartitionInfoArray
-          .filter(part => part.range_value.equals(range_value))
-          .head.range_value
-
-        val partitionInfo = MetaVersion.getSinglePartitionInfo(table_id, range_value, range_id)
-=======
->>>>>>> ebcf6e7b
 
         lazy val hasNoDeltaFile = if (force) {
           false
