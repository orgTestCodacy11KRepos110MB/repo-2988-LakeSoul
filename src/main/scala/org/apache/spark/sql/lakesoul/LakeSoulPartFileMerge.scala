--- conflicted
+++ resolved
@@ -33,76 +33,8 @@
                           groupAndSortedFiles: Iterable[Seq[DataFileInfo]],
                           mergeOperatorInfo: Map[String, String],
                           isCompactionCommand: Boolean): Seq[DataFileInfo] = {
-<<<<<<< HEAD
-    val conf = sparkSession.sessionState.conf
-    val minimumNum = conf.getConf(LakeSoulSQLConf.PART_MERGE_FILE_MINIMUM_NUM)
-    val limitMergeSize = minimumNum * 128 * 1024 * 1024 * conf.getConf(LakeSoulSQLConf.PART_MERGE_FILE_SIZE_FACTOR)
-
-
-    var currentVersion: Long = 0
-    var currentSize: Long = 0
-    var currentFiles: Int = 0
-    var notFinish = true
-    var commitFlag = isCompactionCommand || conf.getConf(LakeSoulSQLConf.PART_MERGE_COMPACTION_COMMIT_ENABLE)
-
-
-    var needMergeFiles = groupAndSortedFiles
-
-    //todo
-//    while (notFinish) {
-//      //take first iter(a group of files with same bucket id)
-//      val iter = needMergeFiles.head.iterator
-//      breakable {
-//        while (iter.hasNext) {
-//          val file = iter.next()
-//          currentSize += (Math.min(file.size, 134217728) + conf.filesOpenCostInBytes)
-//          currentVersion = file.write_version
-//          currentFiles += 1
-//
-//          if (currentSize > limitMergeSize && currentFiles > minimumNum) {
-//            snapshotManagement.withNewPartMergeTransaction(pmtc => {
-//              //merge part of files
-//              val partFiles = needMergeFiles.flatMap(_.filter(_.write_version < currentVersion)).toSeq
-//              val (flag, newFiles) = executePartFileCompaction(
-//                sparkSession,
-//                snapshotManagement,
-//                pmtc,
-//                partFiles,
-//                mergeOperatorInfo,
-//                commitFlag)
-//
-//              //compaction should commit success
-//              if (isCompactionCommand && !flag) {
-//                throw LakeSoulErrors.compactionFailedWithPartMergeException()
-//              } else {
-//                commitFlag = flag
-//              }
-//
-//              //
-//              val notMergedFiles = needMergeFiles.flatMap(_.filter(_.write_version >= currentVersion)).toSeq
-//              val newFilesChangeWriteVersion = newFiles.map(_.copy(write_version = 0))
-//              needMergeFiles = (newFilesChangeWriteVersion ++ notMergedFiles)
-//                .groupBy(_.file_bucket_id).values.map(m => m.sortBy(_.write_version))
-//
-//              currentSize = 0
-//              currentVersion = 0
-//              currentFiles = 0
-//            })
-//            break
-//          }
-//
-//
-//        }
-//
-//
-//        notFinish = false
-//      }
-//
-//    }
-=======
 
     val needMergeFiles = groupAndSortedFiles
->>>>>>> ebcf6e7b
 
     needMergeFiles.flatten.toSeq
   }
