/*
 * Copyright [2022] [DMetaSoul Team]
 *
 * Licensed under the Apache License, Version 2.0 (the "License");
 * you may not use this file except in compliance with the License.
 * You may obtain a copy of the License at
 *
 *     http://www.apache.org/licenses/LICENSE-2.0
 *
 * Unless required by applicable law or agreed to in writing, software
 * distributed under the License is distributed on an "AS IS" BASIS,
 * WITHOUT WARRANTIES OR CONDITIONS OF ANY KIND, either express or implied.
 * See the License for the specific language governing permissions and
 * limitations under the License.
 */

package org.apache.spark.sql.lakesoul

import java.net.URI

import org.apache.hadoop.fs.{FileStatus, Path}
import org.apache.spark.sql.catalyst.expressions.{Cast, Expression, GenericInternalRow, Literal}
import org.apache.spark.sql.execution.datasources.{PartitionDirectory, PartitionSpec, PartitioningAwareFileIndex}
import org.apache.spark.sql.lakesoul.LakeSoulFileIndexUtils._
import org.apache.spark.sql.lakesoul.utils.{DataFileInfo, SparkUtil}
import org.apache.spark.sql.types.StructType
import org.apache.spark.sql.{AnalysisException, SparkSession}
<<<<<<< HEAD
import com.dmetasoul.lakesoul.meta.MetaUtils
=======
import com.dmetasoul.lakesoul.meta.{DataOperation, MetaUtils, MetaVersion}

>>>>>>> ebcf6e7b
import scala.collection.mutable

/** file index for data source v2 */
abstract class LakeSoulFileIndexV2(val spark: SparkSession,
                                   val snapshotManagement: SnapshotManagement)
  extends PartitioningAwareFileIndex(spark, Map.empty[String, String], None) {

  lazy val tableName: String = snapshotManagement.table_path

  def getFileInfo(filters: Seq[Expression]): Seq[DataFileInfo] = {
    val (partitionFilters, dataFilters) = LakeSoulUtils.splitMetadataAndDataPredicates(filters,
      snapshotManagement.snapshot.getTableInfo.range_partition_columns, spark)
    matchingFiles(partitionFilters, dataFilters)
  }

  def getFileInfoForPartitionVersion(): Seq[DataFileInfo] = {
    val (desc,version) = snapshotManagement.snapshot.getPartitionDescAndVersion
      DataOperation.getSinglePartitionDataInfo(snapshotManagement.snapshot.getTableInfo.table_id,desc,version)
  }

  override def rootPaths: Seq[Path] = snapshotManagement.snapshot.getTableInfo.table_path :: Nil

  override def refresh(): Unit = {}

  /**
    * Returns all matching/valid files by the given `partitionFilters` and `dataFilters`
    */
  def matchingFiles(partitionFilters: Seq[Expression],
                    dataFilters: Seq[Expression] = Nil): Seq[DataFileInfo]


  override def partitionSchema: StructType = snapshotManagement.snapshot.getTableInfo.range_partition_schema

  override def listFiles(partitionFilters: Seq[Expression],
                         dataFilters: Seq[Expression]): Seq[PartitionDirectory] = {
    val timeZone = spark.sessionState.conf.sessionLocalTimeZone
    var files:Seq[DataFileInfo] = Seq.empty
    if(SparkUtil.isPartitionVersionRead(snapshotManagement)){
      files = getFileInfoForPartitionVersion()
    }else{
      files =  matchingFiles(partitionFilters, dataFilters)
    }

<<<<<<< HEAD
    matchingFiles(partitionFilters, dataFilters)
      .groupBy(x=>MetaUtils.getPartitionMapFromKey(x.range_partitions)).map {
=======
      files.groupBy(x=>MetaUtils.getPartitionMapFromKey(x.range_partitions)).map {
>>>>>>> ebcf6e7b
      case (partitionValues, files) =>
        val rowValues: Array[Any] = partitionSchema.map { p =>
          Cast(Literal(partitionValues(p.name)), p.dataType, Option(timeZone)).eval()
        }.toArray

        //file status
        val fileStats = files.map { f =>
          new FileStatus(
            /* length */ f.size,
            /* isDir */ false,
            /* blockReplication */ 0,
            /* blockSize */ 1,
            /* modificationTime */ f.modification_time,
            absolutePath(f.path, tableName))
        }.toArray

        PartitionDirectory(new GenericInternalRow(rowValues), fileStats)
    }.toSeq
  }


  override def partitionSpec(): PartitionSpec = {
    throw new AnalysisException(
      s"Function partitionSpec() is not support in merge.")
  }


  override def leafFiles: mutable.LinkedHashMap[Path, FileStatus] = {
    throw new AnalysisException(
      s"Function leafFiles() is not support in merge.")
  }

  override def leafDirToChildrenFiles: Map[Path, Array[FileStatus]] = {
    throw new AnalysisException(
      s"Function leafDirToChildrenFiles() is not support in merge.")
  }

}


case class DataSoulFileIndexV2(override val spark: SparkSession,
                               override val snapshotManagement: SnapshotManagement,
                               partitionFilters: Seq[Expression] = Nil)
  extends LakeSoulFileIndexV2(spark, snapshotManagement) {

  override def matchingFiles(partitionFilters: Seq[Expression],
                             dataFilters: Seq[Expression]): Seq[DataFileInfo] = {
    PartitionFilter.filesForScan(
      snapshotManagement.snapshot,
      this.partitionFilters ++ partitionFilters ++ dataFilters)
  }

  override def inputFiles: Array[String] = {
    PartitionFilter.filesForScan(snapshotManagement.snapshot, partitionFilters)
      .map(f => absolutePath(f.path, tableName).toString)
  }

  override def sizeInBytes: Long = snapshotManagement.snapshot.sizeInBytes(partitionFilters)
}


/**
  * A [[LakeSoulFileIndexV2]] that generates the list of files from a given list of files
  * that are within a version range of SnapshotManagement.
  */
case class BatchDataSoulFileIndexV2(override val spark: SparkSession,
                                    override val snapshotManagement: SnapshotManagement,
                                    files: Seq[DataFileInfo])
  extends LakeSoulFileIndexV2(spark, snapshotManagement) {


  override def matchingFiles(partitionFilters: Seq[Expression],
                             dataFilters: Seq[Expression]): Seq[DataFileInfo] = {
    PartitionFilter.filterFileList(
      snapshotManagement.snapshot.getTableInfo.range_partition_schema,
      files,
      partitionFilters)
  }


  override def inputFiles: Array[String] = {
    files.map(file => absolutePath(file.path, tableName).toString).toArray
  }


  override val sizeInBytes: Long = files.map(_.size).sum

}


object LakeSoulFileIndexUtils {
  def absolutePath(child: String, tableName: String): Path = {
    val p = new Path(new URI(child))
    if (p.isAbsolute) {
      p
    } else {
      new Path(tableName, p)
    }
  }


}
<|MERGE_RESOLUTION|>--- conflicted
+++ resolved
@@ -25,12 +25,8 @@
 import org.apache.spark.sql.lakesoul.utils.{DataFileInfo, SparkUtil}
 import org.apache.spark.sql.types.StructType
 import org.apache.spark.sql.{AnalysisException, SparkSession}
-<<<<<<< HEAD
-import com.dmetasoul.lakesoul.meta.MetaUtils
-=======
 import com.dmetasoul.lakesoul.meta.{DataOperation, MetaUtils, MetaVersion}
 
->>>>>>> ebcf6e7b
 import scala.collection.mutable
 
 /** file index for data source v2 */
@@ -74,12 +70,7 @@
       files =  matchingFiles(partitionFilters, dataFilters)
     }
 
-<<<<<<< HEAD
-    matchingFiles(partitionFilters, dataFilters)
-      .groupBy(x=>MetaUtils.getPartitionMapFromKey(x.range_partitions)).map {
-=======
       files.groupBy(x=>MetaUtils.getPartitionMapFromKey(x.range_partitions)).map {
->>>>>>> ebcf6e7b
       case (partitionValues, files) =>
         val rowValues: Array[Any] = partitionSchema.map { p =>
           Cast(Literal(partitionValues(p.name)), p.dataType, Option(timeZone)).eval()
