/*
 * Copyright [2022] [DMetaSoul Team]
 *
 * Licensed under the Apache License, Version 2.0 (the "License");
 * you may not use this file except in compliance with the License.
 * You may obtain a copy of the License at
 *
 *     http://www.apache.org/licenses/LICENSE-2.0
 *
 * Unless required by applicable law or agreed to in writing, software
 * distributed under the License is distributed on an "AS IS" BASIS,
 * WITHOUT WARRANTIES OR CONDITIONS OF ANY KIND, either express or implied.
 * See the License for the specific language governing permissions and
 * limitations under the License.
 */

package com.dmetasoul.lakesoul.meta

import org.apache.spark.sql.QueryTest
import org.apache.spark.sql.lakesoul.exception.MetaException
import org.apache.spark.sql.lakesoul.test.LakeSoulTestUtils
import org.apache.spark.sql.test.SharedSparkSession

class DataOperationSuite extends QueryTest
  with SharedSparkSession with LakeSoulTestUtils {

//  private lazy val cassandraConnector = MetaUtils.cassandraConnector
//  private lazy val database = MetaUtils.DATA_BASE
<<<<<<< HEAD

  private def getFileNum(table_id: String, range_id: String): Long = {
//    cassandraConnector.withSessionDo(session => {
//      session.execute(
//        s"""
//           |select count(*) as num from $database.data_info
//           |where table_id='$table_id' and range_id='$range_id'
//        """.stripMargin).one().getLong("num")
//    })
    1
  }

  override def beforeAll(): Unit = {
    super.beforeAll()
//    MetaTableManage.initDataInfo()
=======

  override def beforeAll(): Unit = {
    super.beforeAll()
>>>>>>> ebcf6e7b
  }

  override def afterEach(): Unit = {
    super.afterEach()
<<<<<<< HEAD
//    MetaTableManage.cleanDataInfo()
  }

//  test("write and read data info") {
//    DataOperation.addNewDataFile(
//      table_id = "table_id",
//      range_id = "range_id",
//      file_path = "file_path1",
//      write_version = 1,
//      commit_id = "commit_id1",
//      size = 111,
//      modification_time = 1111,
//      file_exist_cols = "file_exist_cols",
//      is_base_file = true)
//
//    DataOperation.addNewDataFile(
//      table_id = "table_id",
//      range_id = "range_id",
//      file_path = "file_path2",
//      write_version = 2,
//      commit_id = "commit_id2",
//      size = 222,
//      modification_time = 2222,
//      file_exist_cols = "file_exist_cols",
//      is_base_file = true)
//
//
//    val fileInfo1 = DataOperation.getSinglePartitionDataInfo(
//      table_id = "table_id",
//      range_id = "range_id",
//      range_value = MetaUtils.DEFAULT_RANGE_PARTITION_VALUE,
//      read_version = 1
//    )
//    assert(
//      fileInfo1.size == 1 &&
//        fileInfo1.head.file_path.equals("file_path1") &&
//        fileInfo1.head.modification_time == 1111 &&
//        fileInfo1.head.range_partitions.isEmpty &&
//        fileInfo1.head.size == 111
//    )
//
//    DataOperation.addNewDataFile(
//      table_id = "table_id",
//      range_id = "range_id",
//      file_path = "file_path3",
//      write_version = 3,
//      commit_id = "commit_id3",
//      size = 333,
//      modification_time = 3333,
//      file_exist_cols = "file_exist_cols",
//      is_base_file = true)
//
//    DataOperation.deleteExpireDataFile(
//      table_id = "table_id",
//      range_id = "range_id",
//      file_path = "file_path1",
//      write_version = 3,
//      commit_id = "commit_id3",
//      modification_time = 3333
//    )
//
//    DataOperation.deleteExpireDataFile(
//      table_id = "table_id",
//      range_id = "range_id",
//      file_path = "file_path2",
//      write_version = 3,
//      commit_id = "commit_id3",
//      modification_time = 3333
//    )
//
//    val fileInfo2 = DataOperation.getSinglePartitionDataInfo(
//      table_id = "table_id",
//      range_id = "range_id",
//      range_value = MetaUtils.DEFAULT_RANGE_PARTITION_VALUE,
//      read_version = 2
//    )
//    assert(fileInfo2.size == 2)
//
//    val fileInfo3 = DataOperation.getSinglePartitionDataInfo(
//      table_id = "table_id",
//      range_id = "range_id",
//      range_value = MetaUtils.DEFAULT_RANGE_PARTITION_VALUE,
//      read_version = 3
//    )
//    assert(
//      fileInfo3.size == 1 &&
//        fileInfo3.head.file_path.equals("file_path3") &&
//        fileInfo3.head.modification_time == 3333 &&
//        fileInfo3.head.size == 333
//    )
//
//
//    assert(getFileNum("table_id", "range_id") == 3)
//
//    DataOperation.removeFileByName("table_id", "range_id", 3)
//
//    assert(getFileNum("table_id", "range_id") == 1)
//
//  }

=======
  }
>>>>>>> ebcf6e7b
}<|MERGE_RESOLUTION|>--- conflicted
+++ resolved
@@ -26,133 +26,12 @@
 
 //  private lazy val cassandraConnector = MetaUtils.cassandraConnector
 //  private lazy val database = MetaUtils.DATA_BASE
-<<<<<<< HEAD
-
-  private def getFileNum(table_id: String, range_id: String): Long = {
-//    cassandraConnector.withSessionDo(session => {
-//      session.execute(
-//        s"""
-//           |select count(*) as num from $database.data_info
-//           |where table_id='$table_id' and range_id='$range_id'
-//        """.stripMargin).one().getLong("num")
-//    })
-    1
-  }
 
   override def beforeAll(): Unit = {
     super.beforeAll()
-//    MetaTableManage.initDataInfo()
-=======
-
-  override def beforeAll(): Unit = {
-    super.beforeAll()
->>>>>>> ebcf6e7b
   }
 
   override def afterEach(): Unit = {
     super.afterEach()
-<<<<<<< HEAD
-//    MetaTableManage.cleanDataInfo()
   }
-
-//  test("write and read data info") {
-//    DataOperation.addNewDataFile(
-//      table_id = "table_id",
-//      range_id = "range_id",
-//      file_path = "file_path1",
-//      write_version = 1,
-//      commit_id = "commit_id1",
-//      size = 111,
-//      modification_time = 1111,
-//      file_exist_cols = "file_exist_cols",
-//      is_base_file = true)
-//
-//    DataOperation.addNewDataFile(
-//      table_id = "table_id",
-//      range_id = "range_id",
-//      file_path = "file_path2",
-//      write_version = 2,
-//      commit_id = "commit_id2",
-//      size = 222,
-//      modification_time = 2222,
-//      file_exist_cols = "file_exist_cols",
-//      is_base_file = true)
-//
-//
-//    val fileInfo1 = DataOperation.getSinglePartitionDataInfo(
-//      table_id = "table_id",
-//      range_id = "range_id",
-//      range_value = MetaUtils.DEFAULT_RANGE_PARTITION_VALUE,
-//      read_version = 1
-//    )
-//    assert(
-//      fileInfo1.size == 1 &&
-//        fileInfo1.head.file_path.equals("file_path1") &&
-//        fileInfo1.head.modification_time == 1111 &&
-//        fileInfo1.head.range_partitions.isEmpty &&
-//        fileInfo1.head.size == 111
-//    )
-//
-//    DataOperation.addNewDataFile(
-//      table_id = "table_id",
-//      range_id = "range_id",
-//      file_path = "file_path3",
-//      write_version = 3,
-//      commit_id = "commit_id3",
-//      size = 333,
-//      modification_time = 3333,
-//      file_exist_cols = "file_exist_cols",
-//      is_base_file = true)
-//
-//    DataOperation.deleteExpireDataFile(
-//      table_id = "table_id",
-//      range_id = "range_id",
-//      file_path = "file_path1",
-//      write_version = 3,
-//      commit_id = "commit_id3",
-//      modification_time = 3333
-//    )
-//
-//    DataOperation.deleteExpireDataFile(
-//      table_id = "table_id",
-//      range_id = "range_id",
-//      file_path = "file_path2",
-//      write_version = 3,
-//      commit_id = "commit_id3",
-//      modification_time = 3333
-//    )
-//
-//    val fileInfo2 = DataOperation.getSinglePartitionDataInfo(
-//      table_id = "table_id",
-//      range_id = "range_id",
-//      range_value = MetaUtils.DEFAULT_RANGE_PARTITION_VALUE,
-//      read_version = 2
-//    )
-//    assert(fileInfo2.size == 2)
-//
-//    val fileInfo3 = DataOperation.getSinglePartitionDataInfo(
-//      table_id = "table_id",
-//      range_id = "range_id",
-//      range_value = MetaUtils.DEFAULT_RANGE_PARTITION_VALUE,
-//      read_version = 3
-//    )
-//    assert(
-//      fileInfo3.size == 1 &&
-//        fileInfo3.head.file_path.equals("file_path3") &&
-//        fileInfo3.head.modification_time == 3333 &&
-//        fileInfo3.head.size == 333
-//    )
-//
-//
-//    assert(getFileNum("table_id", "range_id") == 3)
-//
-//    DataOperation.removeFileByName("table_id", "range_id", 3)
-//
-//    assert(getFileNum("table_id", "range_id") == 1)
-//
-//  }
-
-=======
-  }
->>>>>>> ebcf6e7b
 }